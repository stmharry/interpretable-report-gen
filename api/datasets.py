--- conflicted
+++ resolved
@@ -54,16 +54,16 @@
     '''
     def _sentence_labels_regex_path(self):
         return os.path.join(os.getenv('CACHE_DIR'), 'Sentence Labeling Categories - Categories.csv')
-    
+
     def _labels_path(self, field):
         return os.path.join(os.getenv('CACHE_DIR'), f'sentence-labels-{field}.pt')
 
     def _labels_map_path(self, field):
         return os.path.join(os.getenv('CACHE_DIR'), f'sentence-labels-map-{field}.pt')
-    
+
     def _read_categories_df(self):
         return pd.read_csv(self._sentence_labels_regex_path(),header=[0, 1])
-    
+
     def _sentence_labeler(self, s, sentence_categories_df):
         punct_to_remove = ''.join([x for x in string.punctuation if x != '-'])
         s = s.translate(punct_to_remove).lower()
@@ -75,7 +75,7 @@
                     categories.append(col)
                     break
         return categories
-    
+
     def _make_labels(self, field):
         sentence_categories_df = self._read_categories_df()
         mlb = self._fit_binarizer(sentence_categories_df)
@@ -100,7 +100,7 @@
                     st.add(lv2)
                 cat_vec = mlb.transform([st]).flatten()
                 category.append(cat_vec)
-                
+
             labels.append(torch.as_tensor(category, dtype=torch.float))
         torch.save(labels, self._labels_path(field=field))
         torch.save(mlb.classes_, self._labels_map_path(field=field))
@@ -115,7 +115,7 @@
         st = set()
         last_lvl1 = None
         for (lvl1, lvl2) in cols:
-            if lvl1.startswith('Unnamed'): 
+            if lvl1.startswith('Unnamed'):
                 st.add(lvl2)
                 cols_fixed.append((last_lvl1, lvl2))
             else:
@@ -220,24 +220,13 @@
                 ), dtype=torch.long)
 
                 text.append(words)
-<<<<<<< HEAD
-                sent_length.append(num_words + 2)
-        
-=======
                 sent_length.append(num_words)
 
->>>>>>> 0f8dad6c
             text = torch.stack(text, 0)
             sent_length = torch.as_tensor(sent_length, dtype=torch.long)
             text_length = torch.as_tensor(sent_length.numel(), dtype=torch.long)
 
-            # TODO(stmharry): really load label
-<<<<<<< HEAD
             label = self.labels[index]
-            # label = torch.ones((text_length, 16), dtype=torch.float)
-=======
-            label = torch.full((text_length, 16), 0.5, dtype=torch.float)
->>>>>>> 0f8dad6c
 
             num = torch.arange(text_length, dtype=torch.long).unsqueeze(1)
             stop = torch.as_tensor(num == text_length - 1, dtype=torch.float)
