--- conflicted
+++ resolved
@@ -126,20 +126,6 @@
 
         return batch
 
-<<<<<<< HEAD
-    def decode(self, batch):
-        """
-        Args:
-            image
-            view_position
-            label
-        """
-
-        batch.update(self.image_encoder(batch))  # image
-        self.report_decoder.decode(batch)
-
-=======
->>>>>>> 3cf30a2b
 
 def main():
     
@@ -199,12 +185,7 @@
     kwargs.update({
         'word_to_index': train_dataset.word_to_index,
         'view_position_size': train_dataset.num_view_position,
-<<<<<<< HEAD
-        'vocab_size': len(train_dataset.word_to_index),
         'label_size': 17,  # TODO(stmharry)
-=======
-        'label_size': 16,  # TODO(stmharry)
->>>>>>> 3cf30a2b
     })
     model = Model(**kwargs)
     model.sentence_decoder.word_embedding = Embedding.from_pretrained(torch.from_numpy(train_dataset.word_embedding))
