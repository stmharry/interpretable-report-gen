--- conflicted
+++ resolved
@@ -236,18 +236,13 @@
             with open(os.path.join(output_folder, split + '_SENLENS_' + base_filename + '.json'), 'w') as j:
                 json.dump(total_senlens, j)
 
-<<<<<<< HEAD
-def create_wordmap(min_word_freq, output_folder):
-    mimic_cxr_map_path = '/crimea/mimic-cxr/mimic-cxr-map.csv'
-    findings_path = '/data/medg/misc/interpretable-report-gen/data/reports-field-findings.tsv'
-=======
 def create_wordmap(min_word_freq, output_folder, stopword=False):
     findings_path = '/data/medg/misc/interpretable-report-gen/cache/reports-field-findings.tsv'
     train_path = './data/train.csv'
 
     train_set = pd.read_csv(train_path)
     rad_ids_list = list(train_set['rad_id'])
->>>>>>> 847128d3
+
     dataframe = pd.read_table(findings_path)
     base_filename = 'mimiccxr_' + str(min_word_freq) + '_min_word_freq'
 
@@ -262,18 +257,6 @@
     tokenizer = nltk.tokenize.punkt.PunktSentenceTokenizer()
     word_freq = Counter()
 
-<<<<<<< HEAD
-    for idx, row in dataframe.iterrows():
-        report = row['text']
-        sentences = tokenizer.tokenize(report)
-        for sentence in sentences:
-            tokens = word_tokenize(sentence)
-            if stopword:
-                filtered_tokens = [w for w in tokens if not w in stop_words]
-            else:
-                filtered_tokens = tokens
-            word_freq.update(filtered_tokens)
-=======
     for idx, row in tqdm(dataframe.iterrows(), total=dataframe.shape[0]):
         if row['rad_id'] in rad_ids_list:
             report = row['text']
@@ -285,8 +268,7 @@
                 else:
                     filtered_tokens = tokens
                 word_freq.update(filtered_tokens)
->>>>>>> 847128d3
-            
+
     words = [w for w in word_freq.keys() if word_freq[w] >= min_word_freq]
     word_map = {k: v + 1 for v, k in enumerate(words)}
     word_map['<unk>'] = len(word_map) + 1
@@ -297,10 +279,6 @@
     with open(os.path.join(output_folder, 'WORDMAP_' + base_filename + '.json'), 'w') as j:
         json.dump(word_map, j)
 
-<<<<<<< HEAD
-if __name__ == "__main__":
-    create_wordmap(1,'/crimea/liuguanx/mimic-output')
-=======
 def join_map():
     mimic_cxr_map_path = '/crimea/mimic-cxr/mimic-cxr-map.csv'
     train_sub_ids_path = './data/train_subject_ids.csv'
@@ -327,5 +305,4 @@
 if __name__ == "__main__":
     join_map()
     # create_wordmap(1,'/crimea/liuguanx/mimic-output')
->>>>>>> 847128d3
     # create_input_files('mimiccxr','/crimea/mimic-cxr',1,'/crimea/liuguanx/mimic-output')